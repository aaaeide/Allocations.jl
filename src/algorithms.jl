using DataStructures

"""
    alloc_half_mms(V::Additive, C::Counts; α::Float64=0.5)

Find a 1/2-approximate MMS allocation that obeys the constraints imposed by C.
First the instance is reduced to an ordered normalized instance where each good
is worth less than 1/2. While there are more than one agent remaining, the
algorithm creates a bundle with the ``⌊length(category)/n⌋`` lowest-valued
items in each category. Repeatedly, it converts each of these to the
highest-valued remaining item in the category until it either runs out of items
to convert or an agent values the bundle at least 1/2. If the procedure runs
out of items to convert, it adds the highest-valued remaining item in each
category, in order, to get ``⌈length(category)/n⌉`` items from each category.
After each such item is added, the value is again checked for each agent. Since
the instance was ordered normalized and without items worth 1/2 or more, the
bundle created will always be worth more than 1/2 to one of the remaining
agents before the procedure runs out of items to add to it or convert from low-
to high-valued.

Another approximation ratio, `α`, can be supplied. If `α ≤ 0.5` the algorithm is
guaranteed to succeed. Otherwise, the method will try to find an allocation with
an approximation ratio of `α`, but may fail. In the latter case, the results
will indicate a failure by setting `res.fail` to `true`.
"""
<<<<<<< HEAD
function alloc_half_mms(V::Additive, C::Counts; α::Float64=0.5)
    V, C, convert = order(V, C)

    # Normalize and allocate items worth 0.5 or more.
    V, C, convert2 = reduce(V, C, α)
=======
function alloc_half_mms(V::Additive, C::Counts)
    R = order(V, C)

    # Normalize and allocate items worth 0.5 or more.
    R′ = reduce(valuations(R), constraints(R), 0.5)
>>>>>>> e0683db3

    R = chain(R, R′)

    V, C = valuations(R), constraints(R)
    N, n = agents(V), na(V)

    while n > 1
        # Fill the bundle with the floor(k_h/n) least valuable items
        B = union(Set{Int}(), [c[end - floor_n(c, n) + 1:end] for c in C]...)

        # Convert lower value items to higher value items
        categories = Iterators.Stateful(C)
        c, converted = popfirst!(categories), 0
        while all(i -> value(V, i, B) < α, N)
            if converted == floor_n(c, n)
                isempty(categories) && break

                c, converted = popfirst!(categories), 0
                continue
            end

            # Convert by removing the lowest valued remaining item and adding
            # the  highest valued item not in the bundle.
            converted += 1
            setdiff!(B, Set(c[end-converted+1]))
            B = B ∪ c[converted]
        end

        # Add higher value items
        categories = Iterators.Stateful(C)
        while all((i) -> value(V, i, B) < α, N)
            # If there are no more categories, the supplied α does not work
            if isempty(categories)
                return (alloc=nothing, fail=true)
            end

            c = popfirst!(categories)

            if length(c) % n > 0
                B = B ∪ c[ceil_n(c, n)]
            end
        end

<<<<<<< HEAD
        V, C, convert = reduce(V, C, findfirst(i -> value(V, i, B) >= α, N), B)
        push!(converts, convert)
=======
        R′ = reduce(V, C, findfirst(i -> value(V, i, B) ≥ 0.5, N), B)
        R = chain(R, R′)
        V, C = valuations(R), constraints(R)
>>>>>>> e0683db3
        N, n = agents(V), na(V)
    end

    # Use an empty allocation if there are no more agents remaining
    if n == 0
        A = Allocation(0, 0)
    else
        # If there is not enough value remaining for the last agent, the
        # supplied α does not work
        if value(V, 1, items(V)) < α
            return (alloc=nothing, fail=true)
        end

        A = Allocation(1, ni(V))
        give!(A, 1, items(V))
    end

<<<<<<< HEAD
    # Apply all the collected converters in order
    for convert in Iterators.reverse(converts)
        A = convert(A)
    end

    return (alloc=A, fail=false)
=======
    # Create an allocation in the original instance
    return transform(R, A)
>>>>>>> e0683db3
end


"""
    alloc_rand(V)

A straightforward lottery that allocates the items randomly to the agents. For
each item, its agent is selected uniformly at random. The valuation `V` is not
used, other than to determine the number of agents and items. The return value
is a named tuple with the field `alloc` (the `Allocation`).
"""
alloc_rand(V) = alloc_rand(na(V), ni(V))


"""
    alloc_rand(n::Int, m::Int)

Same as `alloc_rand(V)`, for `n` agents and `m` items.
"""
function alloc_rand(n::Int, m::Int)

    A = Allocation(n, m)

    N, M = agents(A), items(A)

    for g in items(A)
        give!(A, rand(N), g)
    end

    return (alloc=A,)

end


"""
    alloc_rand(V, C::Conflicts)

Allocate items to agents randomly, respecting the item conflicts. Uses the
[randomized coloring procedure with
symmetry-breaking](https://doi.org/10.1007/978-3-540-70575-8_26) of Pemmaraju
and Srinivasan, which works as follows:

1. Give the items random priorities, corresponding to a permutation selected
   uniformly at ramdom.
2. Tentatively allocate each item randomly to an agent, without concern for the
   item conflicts.
3. If an agent has received conflicting items, it keeps the highest-priority
   item (i.e., earliest in the permutation), and the others are reallocated
   arbitrarily.

This final arbitrary reallocation is also performed randomly in this
implementation, by going through the items in random order, allocating each to a
randomly selected agent among those able to receive it.

The valuation `V` is not used, other than to determine the number of agents and
items.

For this algorithm to function properly, the maximum degree of the conflict
graph should be strictly less than the number of agents.
"""
alloc_rand(V, C::Conflicts) = alloc_rand(na(V), ni(V), C)


"""
    alloc_rand(n::Int, m::Int, C::Conflicts)

Same as `alloc_rand(V, C)`, for `n` agents and `m` items.
"""
function alloc_rand(n::Int, m::Int, C::Conflicts)

    G = graph(C)

    @assert Δ(G) < n

    # Random permutation of the items, for priority:
    π = randperm(m)

    # Tentative allocation:
    A = alloc_rand(n, m).alloc

    removed = Set{Int}()

    # In every conflict, remove lower-priority items:
    for e in edges(G)

        g, h = src(e), dst(e)

        (owned(A, g) && owned(A, h)) || continue

        i, j = owner(A, g), owner(A, h)

        i == j || continue

        g = π[g] < π[h] ? h : g

        deny!(A, i, g)
        push!(removed, g)

    end

    # Allocate each item to some agent able to receive it:
    for g in shuffle(collect(removed))

        conflicted = neighbors(G, g)

        for i in randperm(n)

            isempty(conflicted ∩ bundle(A, i)) || continue

            give!(A, i, g)

            break

        end

    end

    return (alloc=A,)

end


"""
    alloc_bkv18_1(V)

The first algorithm (**Alg-Identical**) described by Barman, Krishnamurty and
Vaish in their 2018 paper [Greedy Algorithms for Maximizing Nash Social
Welfare](https://doi.org/10.1145/3355902). The algorithm finds a
1.061-approximate MNW allocation when agents have identical valuations, i.e.,
for any agents `i`, `j` and item `g`, `value(V, i, g) == value(V, j, g)`. (This
approximation ratio applies to the geometric mean of agent utilities, not the
raw product.) The result will also be envy-free up to any item (EFX).

The algorithm follows a straightforward greedy allocation procedure, where in
each iteration, the most valuable item is allocated to the agent with the lowest
utility.
"""
function alloc_bkv18_1(V)

    n, m = na(V), ni(V)
    v = [value(V, 1, g) for g = 1:m]

    pq = PriorityQueue{Int, Int}(i => 0 for i = 1:n)

    A = Allocation(n, m)

    for g in sortperm(v, rev=true)
        i, u = peek(pq)
        give!(A, i, g)
        pq[i] = u + v[g]
    end

    return (alloc = A,)

end


# The original descriptions of the following algorithm leaves a great latitude
# in how one actually implements it. The gist of the procedure is a local
# search, where an allocation is incrementally improved along paths in a graph,
# which has edges added or removed as items are reallocated. Here one might,
# e.g., use one of the structures developed for dynamically updating transitive
# closures. Because the graph in question is one with the agents as its
# vertices, which means it will probably be quite small, any asymptotic
# improvements could quite possibly be swamped by overhead. For now, things are
# kept simple, with a fresh traversal for each agent pair.

"""
    alloc_bkv18_2(V; randpri=true, complete=false)
    alloc_hpps20_1(V; randpri=true, complete=false) # alias

The second algorithm (**Alg-Binary**) described by Barman, Krishnamurty and
Vaish in their 2018 paper [Greedy Algorithms for Maximizing Nash Social
Welfare](https://doi.org/10.1145/3355902). The algorithm finds MNW allocations
in polynomial time for binary additive valuations, i.e., where each agent values
any given object at 0 or 1 (e.g., an `Additive{BitMatrix}`). It also works in a
more general setting, where `value(V, i, S)`, for any given `i`, is a concave
function of the number of items `g` in `S` for which `value(V, i, g) == 1`.

The original algorithm builds on an initial allocation, but does not specify
what this allocation should be. It also does not deal with the case where one or
more agents ends up with zero utility; in fact the procedure will not work even
if we start with two or more agents with zero utility in the intial allocation.
The strategy followed here is the same as that of Caragiannis et al.
(https://doi.org/10.1145/3355902), where a maximum cardinality set of agents
achieving positive utility is found using bipartite matching (with no fairness
considerations). The remaining items are randomly allocated to agents among
these that value them, if any. Remaining agents and items are ignored by the
procedure.

Following the algorithm of Barman et al., the tie-breaking procedure (Algorithm
1) of Halpern et al. (http://arxiv.org/abs/2007.06073) is used, where the MNW
allocation is transformed into the lexically greatest MNW, according to some
ordering of the agents, providing group-strategyproofness (GSP) in addition to
the EF1 and PO guarantees that follow from MNW. By default, the agent
ordering/priority is random; if this randomization is turned off, the default
ordering is used, with agent `1` receiving the highest priority, etc.

!!! note

    Despite the use of randomization here, by default, this is the
    *deterministic* procedure of Halpern et al. They also describe a randomized
    procedure, which functions in an entirely different manner.

Finally, if the `complete` argument is set to `true`, the allocation is
completed with `fill_even!` (which means that some agents that must necessarily
get a utility of zero can still receive items valued zero, if that evens out the
bundle cardinalities). Note that this undermines the GSP guarantee, which
requires that these items be discarded. The return value is a named tuple with
the fields `alloc` (the `Allocation`) and `mnw` (the Nash welfare, ignoring
agents with zero utility).
"""
function alloc_bkv18_2(V; randpri=true, complete=false)

    n, m = na(V), ni(V)

    # Tentative allocation, where O[g] is the owner of g. Will assign positive
    # utility to as many agents as possible (the set N, found through maximum
    # bipartite matching betewen agents and items they value), and will allocate
    # items only to them.
    O = zeros(Int, m)

    N = Int[]
    for (i, g) in bipartite_matching(V)
        O[g] = i
        push!(N, i)
    end

    M = Int[]
    for g in 1:m
        # To simplify the logic below, and ideally to reduce the number of
        # iterations, we assign items only to agents who value them, if any. If
        # no agents value an item, it will not participate in the procedure
        # anyway, and is left unallocated until the end of the function.
        fans = [i for i in N if value(V, i, g) > 0]
        isempty(fans) && continue # Leave g unallocated for now
        push!(M, g)
        O[g] == 0 && (O[g] = rand(fans))
    end

    # U[i]: The utility of agent i
    U = zeros(Int, n)
    for g = M
        i = O[g]
        U[i] += value(V, i, g)
    end

    # Pre-allocation
    G = zeros(Int, n, n)
    Π = zeros(Int, n, n)

    # Update the graph G based on current ownership.
    function update()

        # A form of adjacency matrix, where any G[i, j] > 0 is an arbitrary item
        # we may transfer from j to i.
        G .= 0
        for i in N, g in M
            (value(V, i, g) == 0 || O[g] == i) && continue
            G[i, O[g]] = g
        end

    end

    # We should never need more than this (as shown by Barman, Krishnamurty and
    # Vaish). We'll add one iteration, which should never be reached, as a
    # failsafe (with an assertion, below the loop):
    maxiter = ceil(Int, 2m*(n+1)*log(n*m))

    it = 0
    for outer it = 1:maxiter + 1

        update()

        # Predecessor matrix, where any Π[i, j] > 0 is the predecessor of j
        # along the path (sequence of possible transfers) from i.
        Π .= 0
        for i in N, j in N
            G[i, j] > 0 && (Π[i, j] = i)
        end

        # Straightforward version of Warshall's algorithm, using only Π and
        # restricting nodes of interest to N, i.e., the agents with nonzero
        # utility.
        for k in N, i in N, j in N
            (i == j || Π[i, j] > 0) && continue
            if Π[i, k] > 0 && Π[k, j] > 0
                Π[i, j] = Π[k, j]
            end
        end

        # The augmentation procedure of Barman et al., except that we only care
        # about agents with nonzero utility. Only items that are valued by at
        # least one agent will be used in Π. Such items are initially allocated
        # to agents that value them, and will remain so after each update, which
        # means that transfering the item will necessarily increment U[i] and
        # decrement U[j].
        s = t = 0
        best = 0
        for i in N, j in N
            @assert U[i] ≥ 1 && U[j] ≥ 1
            (Π[i, j] > 0 && U[j] > 1) || continue
            change = (U[i] + 1)*(U[j] - 1)/(U[i]*U[j])
            if change > best
                best = change
                s, t = i, j
            end
        end

        # No improvement, so we're done
        best > 1 || break

        # There was an improvement, and the transfer of one unit of utility.
        U[t] -= 1; U[s] += 1

        # Pass items back along path from s to t
        while t ≠ s
            p = Π[s, t]
            @assert O[G[p, t]] == t
            O[G[p, t]] = p
            t = p
        end

    end

    @assert it ≤ maxiter # Make sure we found optimum

    # We now have an MNW allocation, but want to applie the tiebreaker from
    # HPPS20(1), ending up with the maximum MNW allocation in lexicographic
    # order, given some priority ordering of the agents.

    # Normally, the priorities are randomized (and function primarily to prevent
    # group strategyproofness), but that may be turned off, in which case agents
    # are prioritized by their index.
    if randpri
        shuffle!(N) # Random priorities
    else
        sort!(N)    # If i < j, i is prioritized
    end

    # Find a path (in the same graph as before) from i (with priority p) to some
    # node j with lower priority and utility U[i] + 1. If one is found, pass
    # items back to increment U[i] and decrement U[j]. (For simplicity, we
    # increment/decrement along the path as well, though that cancels out.)
    #
    # We could have use Warshall here as well, but we'll potentially be
    # modifying the graph between every start node, so a straight DFS is
    # probably less wasteful.
    function search(p, i, u, seen=falses(n))
        seen[i] = true
        for (q, j) in enumerate(N)
            (G[i, j] > 0 && !seen[j]) || continue
            target = (q > p && U[j] == u + 1)
            if target || search(q, j, u, seen)
                @assert O[G[i, j]] == j
                O[G[i, j]] = i
                U[j] -= 1; U[i] += 1
                return true
            end
        end
        return false
    end

    # In order of priority, p:
    for (p, i) in enumerate(N)
        update()
        search(p, i, U[i])
    end

    # We now have the appropriate MNW allocation, represented by the ownership
    # vector O, and create the resulting Allocation.

    A = Allocation(n, m)
    for g in M
        give!(A, O[g], g)
    end

    if complete
        # Distribute the unvalued items as well, somewhat evenly. Note that this
        # ruins the group strategyproofness guarantees of HPPS20.
        fill_even!(A)
    end

    return (alloc=A, mnw=nash_welfare(V, A))

end

<<<<<<< HEAD
end


"""
    alloc_ghss18_4(V::Submodular, MMS)

The fourth algorithm (**Algorithm 4**) described by Ghodsi et al. in the 2018
paper [Fair allocation of Indivisible Goods: Improvements and
Generalizations](https://arxiv.org/abs/1704.00222). The algorithm finds a
1/3-approximate MMS allocation for a given submodular instance and MMS values.
If the supplied MMS values are higher than the actual MMS values, the method may
fail. In that case, this will be indicated in the result, where `res.fail` will be
set to true and `res.agent` will be set to the agent last considered when the
method failed to improve. If the MMS values are unknown, use `alloc_ghss18_4b`.
"""
function alloc_ghss18_4(V::Submodular, MMS)

    @assert na(V) == length(MMS) "There must be one MMS value per agent"

    # Scale valuations so that MMS = 1
    Vo = V
    V = Submodular([B -> value(Vo, i, B) / MMS[i] for i in agents(Vo)], ni(Vo))

    # Allocate all items worth at least 1/3
    V, convert = reduce(V, 1/3)

    A = Allocation(V)

    # In case all agents have received an item worth at least 1/3
    if na(V) == 0
        A = convert(A)

        # The algorithm does not specify what to do in this situation. We
        # therefore simply allocate the goods randomly to the agents.
        fill_random!(A)

        return (alloc=A, fail=false, agent=0)
    end

    # Create an arbitrary allocation with the remaining items by for each item
    # allocating it to a random agent
    fill_random!(A)

    N, M = agents(V), items(V)

    # All valuations from now on will be wrapped by the ceiling function for 2/3
    V′ = Submodular([B -> min(2/3, value(V, i, B)) for i in N], ni(V))

    # Continue until all agents have a bundle valued at least 1/3
    while any(i -> value(V′, i, bundle(A, i)) < 1/3, N)
        # Want to improve the bundle of the worst of agent
        i = argmin([value(V′, i, bundle(A, i)) for i in N])

        found = false
        for g in M
            j = owner(A, g)
            i == j && continue

            Bᵢ, Bⱼ = bundle(A, i), bundle(A, j)

            # Only the value of i and j will change, do not need to check entire
            # ex(A) in order to detect if the item works or not
            v = value(V′, i, Bᵢ) + value(V′, j, Bⱼ)
            v′ = value(V′, i, Bᵢ ∪ g) + value(V′, j, symdiff(Bⱼ, g))

            # If the change in total value is more than 1/3m when moving g from
            # i to j, perform the move.
            if v′ ≥ v + 1/(3*ni(V))
                found = true
                deny!(A, j, g)
                give!(A, i, g)
                break
            end
        end

        # If no sufficently large improvement can be made, then the MMS values
        # are incorrect (too large)
        # TODO: Convert `i` back to the proper number of the original instance
        if !found
            return (alloc=nothing, fail=true, agent=i)
        end
    end

    # Convert the allocation to one for the original instance
    A = convert(A)
    return (alloc=A, fail=false, agent=0)

end


"""
    alloc_ghss18_4b(V::Submodular; a=3, x_warn=true)

A variation on the fourth algorithm (**Algorithm 4**) described by Ghodsi et al.
in the 2018 paper [Fair allocation of Indivisible Goods: Improvements and
Generalizations](https://arxiv.org/abs/1704.00222). The algorithm finds a
1/3-approximate MMS allocation for a given submodular instance. The method
starts by overestimating the MMS values of the agents and slowly decreasing the
MMS value of specific agents until `alloc_ghss18_4` returns an allocation.

The amount that the MMS value should be reduced by in each iteration is not
specified by Ghodsi et al. One can show that if the factor is `1/(1 + 1/x)`,
where `x ≥ 3n - 1`, then the algorithm will successfully find a 1/3-approximate
MMS allocation. One way to show this, is to modify Lemma 4.6 in their paper to
assume that each of the bundles `Sᵢ` are valued at least `1/(1 + 1/x)`. Using
this modified version of Lemma 4.6, one can modify the proof of Theorem 4.7 to
show that as long as `x ≥ 3n - 1`, the change in expectance from moving an item
is at least `1/(3m)`. The value of `x` used in this implementation is `x = an`,
where the keyword argument `a` is set to `3` by default (i.e., `x = 3n`). If `a`
is set so that `x < 3n - 1` a warning will be given. The warning can be turned
off by setting `x_warn` to `false`.
"""
function alloc_ghss18_4b(V::Submodular; a=3, x_warn=true)

    if x_warn && a * na(V) < 3 * na(V) - 1
        @warn("The value of `a` may be too small")
    end

    MMS = Vector{Float64}([value(V, i, items(V)) for i in agents(V)])

    res = alloc_ghss18_4(V, MMS)
    while res.fail
        MMS[res.agent] /= (1 + 1/(a * na(V)))
        res = alloc_ghss18_4(V, MMS)
    end

    return (alloc=res.alloc,)

end


"""
    alloc_bb18_3(V::Additive, C::Counts; a=3, ghss18_4b_warn=true)

The 1/3-approximate MMS-allocation under cardinality constraints algorithm
(Section 5) described by Biswas and Barman in their 2018 paper [Fair Division
Under Cardinality Constraints] (https://doi.org/10.24963/ijcai.2018/13). Finds a
1/3-approximate MMS allocation for an instance of the fair allocation problem
under cardinality constraints by converting the additive instance under
cardinality constraints to a submodular instance without cardinality
constraints. The allocation is then found by using the method of Ghodsi et al.
(`alloc_ghhs18_4b`), with possible reallocation of items to suffice the
feasibility requirements. Both keyword arguments, `a` and `ghss18_4b_warn`, are
passed directly to `alloc_ghhs18_4b` as respectively the keyword arguments `a`
and `x_warn`. See `?alloc_ghhs18_4b` for documentation on how to use them.
"""
function alloc_bb18_3(V::Additive, C::Counts; a=3, ghss18_4b_warn=true)

    # The submodular valuation function construction for V and C
    function submodular_valuation(i, B)
        total = 0

        for c in C
            # Extract the overlap between B and the category. We do not care
            # about which items overlap, only their value.
            overlap = [value(V, i, g) for g in c.members ∩ B]

            # An agent cannot get value from more items than the threshold of
            # the given category.
            n_items = min(threshold(c), length(overlap))

            # Give the agent the `n_items` most valueable items in the overlap.
            total += sum(partialsort!(overlap, 1:n_items, rev=true))
        end

        return total
    end

    N = agents(V)

    # Create a submodular instance and use the method of Ghodsi et al.
    V′ = Submodular([B -> submodular_valuation(i, B) for i in N], ni(V))
    res = alloc_ghss18_4b(V′, a=a, x_warn=ghss18_4b_warn)
    A = res.alloc

    # Easy way to find overlap between agent's bundle and a category
    overlap(i, c) = bundle(A, i) ∩ c.members

    # Check that no agent has more items from a category than allowed
    for i in N, c in C
        B = overlap(i, c)
        # If there are more items than allowed
        while length(B) > threshold(c)
            # Give away the item in c that `i` prefers the least
            g = minimum(g -> (value(V, i, g), g), B)[2]

            # Give the item away to any agent that is allowed more items from
            # the category
            i′ = findfirst(i′ -> length(overlap(i′, c)) < threshold(c), N)

            deny!(A, i, g)
            give!(A, i′, g)
            delete!(B, g)
        end
    end

    return (alloc=A,)

end
=======
# Rather than BKV18(2) with HPPS20(1) for tie-breaking, one can view the
# function as HPPS20(1) with BKV18(2) for finding the initial allocation.
const alloc_hpps20_1 = alloc_bkv18_2
>>>>>>> e0683db3
<|MERGE_RESOLUTION|>--- conflicted
+++ resolved
@@ -23,19 +23,11 @@
 an approximation ratio of `α`, but may fail. In the latter case, the results
 will indicate a failure by setting `res.fail` to `true`.
 """
-<<<<<<< HEAD
 function alloc_half_mms(V::Additive, C::Counts; α::Float64=0.5)
-    V, C, convert = order(V, C)
-
-    # Normalize and allocate items worth 0.5 or more.
-    V, C, convert2 = reduce(V, C, α)
-=======
-function alloc_half_mms(V::Additive, C::Counts)
     R = order(V, C)
 
-    # Normalize and allocate items worth 0.5 or more.
-    R′ = reduce(valuations(R), constraints(R), 0.5)
->>>>>>> e0683db3
+    # Normalize and allocate items worth α or more.
+    R′ = reduce(valuations(R), constraints(R), α)
 
     R = chain(R, R′)
 
@@ -79,14 +71,9 @@
             end
         end
 
-<<<<<<< HEAD
-        V, C, convert = reduce(V, C, findfirst(i -> value(V, i, B) >= α, N), B)
-        push!(converts, convert)
-=======
-        R′ = reduce(V, C, findfirst(i -> value(V, i, B) ≥ 0.5, N), B)
+        R′ = reduce(V, C, findfirst(i -> value(V, i, B) ≥ α, N), B)
         R = chain(R, R′)
         V, C = valuations(R), constraints(R)
->>>>>>> e0683db3
         N, n = agents(V), na(V)
     end
 
@@ -104,17 +91,9 @@
         give!(A, 1, items(V))
     end
 
-<<<<<<< HEAD
-    # Apply all the collected converters in order
-    for convert in Iterators.reverse(converts)
-        A = convert(A)
-    end
-
-    return (alloc=A, fail=false)
-=======
     # Create an allocation in the original instance
-    return transform(R, A)
->>>>>>> e0683db3
+    return (alloc=transform(R, A), fail=false)
+
 end
 
 
@@ -502,8 +481,10 @@
 
 end
 
-<<<<<<< HEAD
-end
+
+# Rather than BKV18(2) with HPPS20(1) for tie-breaking, one can view the
+# function as HPPS20(1) with BKV18(2) for finding the initial allocation.
+const alloc_hpps20_1 = alloc_bkv18_2
 
 
 """
@@ -702,8 +683,3 @@
     return (alloc=A,)
 
 end
-=======
-# Rather than BKV18(2) with HPPS20(1) for tie-breaking, one can view the
-# function as HPPS20(1) with BKV18(2) for finding the initial allocation.
-const alloc_hpps20_1 = alloc_bkv18_2
->>>>>>> e0683db3
